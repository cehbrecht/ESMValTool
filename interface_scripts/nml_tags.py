--- conflicted
+++ resolved
@@ -253,14 +253,9 @@
         self.project_info = {}
 
     def add_nml_entry(self, name, string, attributes):
-<<<<<<< HEAD
         if attributes['id'] in self.project_info.keys():
             error('Duplicate usage of reformat_script id: {0}'.format(attributes['id']))
         self.project_info[attributes['id']] = string.strip()
-=======
-	if attributes['id'] in self.project_info.keys():
-		error('Duplicate usage of reformat_script id: {0}'.format(attributes['id']))
-        self.project_info[attributes['id']] = string.strip()
         
         
 # bn_muel ++
@@ -281,5 +276,4 @@
         self.project_info.append(Folders(string.strip()).get_folder_line())
 
         
-# bn_muel ++
->>>>>>> 98173220
+# bn_muel ++