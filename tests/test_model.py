--- conflicted
+++ resolved
@@ -5,12 +5,9 @@
 Tests are implemented using *assert* statements
 """
 
-<<<<<<< HEAD
-=======
+
 import sys
 import os
-
->>>>>>> 9e6028ed
 import unittest
 
 
