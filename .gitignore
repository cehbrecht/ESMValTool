--- conflicted
+++ resolved
@@ -1,4 +1,3 @@
-<<<<<<< HEAD
 # Byte-compiled / optimized / DLL files
 __pycache__/
 *.py[cod]
@@ -50,13 +49,10 @@
 # Jupyter Notebook
 .ipynb_checkpoints
 
->>>>>>> gitignore
-=======
 *.pyc
 *.tmp
 *.orig
 /c
 /tests/data/**
 /test_bash.sh
-/python_test_out.txt
->>>>>>> 988e1c6a
+/python_test_out.txt